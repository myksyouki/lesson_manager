--- conflicted
+++ resolved
@@ -1,10 +1,6 @@
 module.exports = {
   expo: {
-<<<<<<< HEAD
-    owner: "Regnition-AI",
-=======
     owner: "regnition-ai",
->>>>>>> eee06232
     name: "Resonote",
     slug: "lesson-manager",
     version: "0.0.2",
