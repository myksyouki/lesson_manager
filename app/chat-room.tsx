import React, { useState, useEffect, useRef } from 'react';
import {
  View,
  Text,
  StyleSheet,
  ScrollView,
  KeyboardAvoidingView,
  Platform,
  ActivityIndicator,
  Alert,
  SafeAreaView,
  TouchableOpacity,
  FlatList,
  Modal,
  TextInput,
} from 'react-native';
import { Stack, useLocalSearchParams, useRouter } from 'expo-router';
import { Ionicons, MaterialIcons } from '@expo/vector-icons';
<<<<<<< HEAD
import { getChatRoomById, updateChatRoomMessages, updateChatRoom } from './services/chatRoomService';
import { sendMessageToLessonAI, sendMessageToLessonAIHttp } from './services/lessonAIService';
import { ChatRoom, ChatMessage } from './types/chatRoom';
=======
import { getChatRoomById, updateChatRoomMessages, updateChatRoom, ChatRoom, ChatMessage } from './services/chatRoomService';
import { sendMessageToLessonAI } from './services/lessonAIService';
>>>>>>> d91138ee
import { useAuthStore } from './store/auth';
import { StatusBar } from 'expo-status-bar';
import { Timestamp } from 'firebase/firestore';
import ChatsHeader from './components/ui/ChatsHeader';
<<<<<<< HEAD
import ChatInput from './features/chat/components/ChatInput';
=======
import { ChatInput } from './features/chat/components/ChatInput';
import { useFocusEffect } from 'expo-router';
>>>>>>> d91138ee

// チャットルーム画面のメインコンポーネント
export default function ChatRoomScreen() {
  const { id } = useLocalSearchParams();
  const router = useRouter();
  const { user } = useAuthStore();
  const [chatRoom, setChatRoom] = useState<ChatRoom | null>(null);
  const [message, setMessage] = useState('');
  const [loading, setLoading] = useState(true);
  const [sending, setSending] = useState(false);
  const [hasMoreMessages, setHasMoreMessages] = useState(true);
  const flatListRef = useRef<FlatList>(null);
<<<<<<< HEAD
  const [useHttpDirect, setUseHttpDirect] = useState(false);
=======
  const [retryCount, setRetryCount] = useState(0);
  const [error, setError] = useState<string | null>(null);
>>>>>>> d91138ee
  
  // 編集用の状態
  const [isEditModalVisible, setIsEditModalVisible] = useState(false);
  const [newTitle, setNewTitle] = useState('');
  const [newTopic, setNewTopic] = useState('');
  const [updating, setUpdating] = useState(false);

  // チャットルームデータの読み込み関数
  const loadChatRoom = async () => {
    if (!id) {
      setLoading(false);
      setError('チャットルームIDが見つかりません');
      return;
    }

    const roomId = Array.isArray(id) ? id[0] : id;
    console.log('チャットルーム読み込み開始 - ID:', roomId);

    if (!user) {
      console.log('認証情報が確認できません。5秒後に再試行します');
      setLoading(true);
      setTimeout(() => {
        setRetryCount(prev => prev + 1);
        loadChatRoom();
      }, 5000);
      return;
    }
    
    try {
      setLoading(true);
      setError(null);
      console.log('チャットルームデータを読み込み中:', roomId, '試行回数:', retryCount + 1);
      
      const roomData = await getChatRoomById(roomId);
      
      if (!roomData) {
        console.error(`チャットルーム(ID: ${roomId})が見つかりません`);
        setError('チャットルームが見つかりませんでした');
        
        if (retryCount < 3) {
          console.log(`3秒後に再試行します (${retryCount + 1}/3)`);
          setTimeout(() => {
            setRetryCount(prev => prev + 1);
            loadChatRoom();
          }, 3000);
          return;
        } else {
          Alert.alert(
            'エラー', 
            'チャットルームが見つかりませんでした。再試行しますか？',
            [
              {
                text: 'キャンセル',
                onPress: () => router.back(),
                style: 'cancel'
              },
              {
                text: '再試行',
                onPress: () => {
                  setRetryCount(0);
                  loadChatRoom();
                }
              }
            ]
          );
          return;
        }
      }
      
      setChatRoom(roomData);
      // 編集用の初期値をセット
      setNewTitle(roomData.title);
      setNewTopic(roomData.topic);
      setRetryCount(0);
      console.log('チャットルームデータの読み込みが完了しました', roomData.title);
    } catch (error) {
      console.error('チャットルーム読み込みエラー:', error);
      setError('チャットルームの読み込みに失敗しました');
      
      if (retryCount < 3) {
        console.log(`3秒後に再試行します (${retryCount + 1}/3)`);
        setTimeout(() => {
          setRetryCount(prev => prev + 1);
          loadChatRoom();
        }, 3000);
      } else {
        Alert.alert(
          'エラー', 
          'チャットルームの読み込みに失敗しました。再試行しますか？',
          [
            {
              text: 'キャンセル',
              onPress: () => router.back(),
              style: 'cancel'
            },
            {
              text: '再試行',
              onPress: () => {
                setRetryCount(0);
                loadChatRoom();
              }
            }
          ]
        );
      }
    } finally {
      setLoading(false);
    }
  };

  // 初回マウント時にデータを読み込む
  useEffect(() => {
    console.log('初期読み込み: useEffectトリガー', { id, userId: user?.uid });
    loadChatRoom();
  }, [id, user?.uid, retryCount]);

  // パラメータの取得（トップレベルで一度だけ実行）
  const params = useLocalSearchParams();
  const isNewlyCreated = params.isNewlyCreated === 'true';

  // 画面がフォーカスされたときにデータを再読み込み
  useFocusEffect(
    React.useCallback(() => {
      console.log('チャットルーム画面がフォーカスされました');
      
      if (isNewlyCreated || !chatRoom) {
        console.log('チャットルームを再読み込みします', { isNewlyCreated, hasChatRoom: !!chatRoom });
        loadChatRoom();
      }
      
      return () => {
        // クリーンアップ処理
        console.log('チャットルーム画面のフォーカスが外れました');
      };
    }, [id, user?.uid, chatRoom, loadChatRoom, isNewlyCreated])
  );

  // 編集モーダルを開く
  const handleOpenEditModal = () => {
    if (chatRoom) {
      setNewTitle(chatRoom.title);
      setNewTopic(chatRoom.topic);
      setIsEditModalVisible(true);
    }
  };

  // チャットルーム情報を更新
  const handleUpdateRoom = async () => {
    if (!chatRoom || !newTitle.trim() || !newTopic.trim()) {
      return;
    }

    try {
      setUpdating(true);
      
      // updatedAtはserverTimestamp()によって自動的に設定される
      await updateChatRoom(chatRoom.id, {
        title: newTitle.trim(),
        topic: newTopic.trim()
      });
      
      // 成功したらローカルの状態も更新
      // ローカルのタイムスタンプはクライアント側で作成
      const currentTimestamp = Timestamp.now();
      setChatRoom({
        ...chatRoom,
        title: newTitle.trim(),
        topic: newTopic.trim(),
        updatedAt: currentTimestamp
      });
      
      // モーダルを閉じる
      setIsEditModalVisible(false);
      
      // 成功メッセージ
      Alert.alert('成功', 'チャットルーム情報を更新しました');
    } catch (error) {
      console.error('チャットルーム更新エラー:', error);
      Alert.alert('エラー', 'チャットルームの更新に失敗しました。後でもう一度お試しください。');
    } finally {
      setUpdating(false);
    }
  };
  
  // メッセージが更新されたらスクロール
  useEffect(() => {
    if (chatRoom?.messages?.length) {
      // 少し遅延させてからスクロールダウン
      setTimeout(() => {
        scrollToBottom();
      }, 100);
    }
  }, [chatRoom?.messages]);
  
  // 最新メッセージまでスクロール
  const scrollToBottom = () => {
    if (flatListRef.current && chatRoom?.messages?.length) {
      flatListRef.current.scrollToEnd({ animated: true });
    }
  };

  // メッセージ送信ハンドラ
  const handleSend = async (text: string, httpDirect: boolean = false) => {
    if (!text.trim() || sending || !chatRoom) return;
    
    setSending(true);
    
    try {
      console.log('メッセージ送信開始:', text.substring(0, 20) + (text.length > 20 ? '...' : ''));
      
      // ユーザーメッセージの作成
      const userMessage: ChatMessage = {
        id: `user-${Date.now()}`,
        content: text,
        sender: 'user',
        timestamp: Timestamp.now()
      };
      
      // 新しいメッセージ配列を作成
      const updatedMessages = [
        ...(chatRoom.messages || []),
        userMessage
      ];
      
      // ローカルでの状態更新
      setChatRoom(prev => {
        if (!prev) return prev;
        return {
          ...prev,
          messages: updatedMessages
        };
      });
      
      // HTTPダイレクト設定を更新
      setUseHttpDirect(httpDirect);
      
      // メッセージを送信してAIの応答を取得
      console.log('AIにメッセージを送信:', {
        message: text,
        conversationId: chatRoom.conversationId || '(新規)',
        modelType: chatRoom.modelType || 'default',
        roomId: chatRoom.id,
        isTestMode: false,
        useHttpDirect: httpDirect
      });

      // キャッチできるようにtryブロックを追加
      try {
        let aiResponse;
        
        // isTestModeはfalseに設定
        const isTestMode = false;
        
        if (httpDirect) {
          console.log('HTTP直接呼び出し方式でメッセージを送信');
          try {
            aiResponse = await sendMessageToLessonAIHttp(
              text, 
              chatRoom.conversationId || '',
              chatRoom.modelType || 'standard',
              chatRoom.id,
              isTestMode
            );
          } catch (httpError: any) {
            console.error('HTTP直接呼び出しエラー詳細:', {
              message: httpError.message,
              code: httpError.code,
              details: httpError.details,
              stack: httpError.stack?.split('\n').slice(0, 3).join('\n')
            });
            throw httpError;
          }
        } else {
          console.log('SDK経由でメッセージを送信');
          try {
            aiResponse = await sendMessageToLessonAI(
              text, 
              chatRoom.conversationId || '',
              chatRoom.modelType || 'standard',
              chatRoom.id,
              isTestMode
            );
          } catch (sdkError: any) {
            console.error('SDK呼び出しエラー詳細:', {
              message: sdkError.message,
              code: sdkError.code,
              details: sdkError.details,
              stack: sdkError.stack?.split('\n').slice(0, 3).join('\n')
            });
            throw sdkError;
          }
        }
        
        console.log('AI応答結果:', aiResponse);
        
        // AIからの応答があるか確認
        if (!aiResponse || !aiResponse.answer) {
          throw new Error('AIからの有効な応答がありませんでした');
        }
      
        // AIのメッセージを作成
        const aiMessage: ChatMessage = {
          id: `ai-${Date.now()}`,
          content: aiResponse.answer,
          sender: 'assistant',
          timestamp: Timestamp.now()
        };
        
        // 新しいメッセージ配列を作成（AIの応答を含む）
        const messagesWithAiResponse = [
          ...updatedMessages,
          aiMessage
        ];
        
        // Firestoreを更新
        await updateChatRoomMessages(chatRoom.id, messagesWithAiResponse, aiResponse.conversationId);
        
        // 会話IDが返ってきた場合は保存
        if (aiResponse.conversationId && aiResponse.conversationId !== chatRoom.conversationId) {
          await updateChatRoom(chatRoom.id, {
            conversationId: aiResponse.conversationId
          });
          
          // ローカル状態も更新
          setChatRoom(prev => {
            if (!prev) return prev;
            return {
              ...prev,
              conversationId: aiResponse.conversationId,
              messages: messagesWithAiResponse
            };
          });
        } else {
          // 会話IDの更新がない場合はメッセージだけ更新
          setChatRoom(prev => {
            if (!prev) return prev;
            return {
              ...prev,
              messages: messagesWithAiResponse
            };
          });
        }
      } catch (apiError: any) {
        console.error('AI API呼び出しエラー:', apiError);
        
        // エラーメッセージをユーザーに表示
        Alert.alert(
          'エラー',
          `メッセージの送信に失敗しました: ${apiError.message || '不明なエラー'}`,
          [
            { 
              text: 'OK', 
              style: 'cancel' 
            },
            {
              text: 'ログを表示',
              onPress: () => {
                console.log('詳細エラー情報:', apiError);
                Alert.alert(
                  'デバッグ情報',
                  `エラータイプ: ${apiError.code || 'なし'}\n` +
                  `詳細: ${JSON.stringify(apiError.details || {})}\n` +
                  `時刻: ${new Date().toLocaleTimeString()}`
                );
              }
            }
          ]
        );
        
        // エラーメッセージをチャットに表示
        const errorMessage: ChatMessage = {
          id: `error-${Date.now()}`,
          content: `エラー: ${apiError.message || 'AIからの応答を取得できませんでした'}`,
          sender: 'system',
          timestamp: Timestamp.now()
        };
        
        // エラーメッセージを含む新しいメッセージ配列
        const messagesWithError = [
          ...updatedMessages,
          errorMessage
        ];
        
        // Firestoreを更新
        await updateChatRoomMessages(chatRoom.id, messagesWithError);
        
        // ローカル状態も更新
        setChatRoom(prev => {
          if (!prev) return prev;
          return {
            ...prev,
            messages: messagesWithError
          };
        });
      }
    } catch (error) {
      console.error('メッセージ送信エラー:', error);
      Alert.alert('エラー', 'メッセージの送信に失敗しました');
    } finally {
      setSending(false);
    }
  };
  
  // チャットメッセージの表示コンポーネント
  const renderItem = ({ item }: { item: ChatMessage }) => {
    const isUserMessage = item.sender === 'user';
    
    return (
      <View style={[
        styles.messageContainer,
        isUserMessage ? styles.userMessageContainer : styles.aiMessageContainer
      ]}>
        <View style={[
          styles.messageBubble,
          isUserMessage ? styles.userMessageBubble : styles.aiMessageBubble
        ]}>
          <Text style={[
            styles.messageText,
            isUserMessage ? { color: '#FFFFFF' } : { color: '#333333' }
          ]}>
            {item.content}
          </Text>
        </View>
      </View>
    );
  };
  
  // 空のメッセージリストの表示
  const renderEmptyMessages = () => (
    <View style={styles.emptyContainer}>
      <Text style={styles.emptyText}>
        メッセージがありません。{'\n'}
        会話を始めましょう！
      </Text>
    </View>
  );
  
  if (loading) {
    return (
      <SafeAreaView style={styles.safeArea}>
        <View style={styles.loadingContainer}>
          <ActivityIndicator size="large" color="#4285F4" />
          <Text style={styles.loadingText}>チャットルームを読み込み中...</Text>
        </View>
      </SafeAreaView>
    );
  }
  
  return (
    <SafeAreaView style={styles.safeArea}>
      <StatusBar style="dark" />
      
      <ChatsHeader 
        title={chatRoom?.title || 'チャット'} 
        onBackPress={() => router.back()} 
        onEditPress={handleOpenEditModal}
      />
      
      {loading ? (
        <View style={styles.loadingContainer}>
          <ActivityIndicator size="large" color="#4285F4" />
          <Text style={styles.loadingText}>チャットルームを読み込み中...</Text>
        </View>
      ) : error ? (
        <View style={styles.errorContainer}>
          <Text style={styles.errorText}>{error}</Text>
          <TouchableOpacity style={styles.retryButton} onPress={() => {
            setRetryCount(0);
            loadChatRoom();
          }}>
            <Text style={styles.retryButtonText}>再試行</Text>
          </TouchableOpacity>
        </View>
      ) : chatRoom ? (
        <KeyboardAvoidingView
          behavior={Platform.OS === 'ios' ? 'padding' : 'height'}
          style={{ flex: 1 }}
          keyboardVerticalOffset={Platform.OS === 'ios' ? 90 : 0}
        >
          <FlatList
            ref={flatListRef}
            data={chatRoom.messages || []}
            keyExtractor={(item) => item.id}
            contentContainerStyle={styles.messagesContainer}
            renderItem={({ item }) => (
              <View style={[
                styles.messageWrapper,
                item.sender === 'user' ? styles.userMessage : styles.aiMessage
              ]}>
                <View style={[
                  styles.messageBubble,
                  item.sender === 'user' ? styles.userBubble : styles.aiBubble
                ]}>
                  <Text style={[
                    styles.messageText,
                    item.sender === 'user' ? styles.userText : styles.aiText
                  ]}>
                    {item.content}
                  </Text>
                </View>
              </View>
            )}
            onEndReached={() => {
              // 必要に応じて過去のメッセージをロード
            }}
            onEndReachedThreshold={0.1}
            ListFooterComponent={sending ? (
              <View style={styles.loadingMoreContainer}>
                <ActivityIndicator size="small" color="#4285F4" />
                <Text style={styles.loadingMoreText}>送信中...</Text>
              </View>
            ) : null}
          />
          
          <View style={styles.inputContainer}>
            <ChatInput
              message={message}
              onChangeMessage={setMessage}
              onSend={handleSend}
              sending={sending}
              roomId={chatRoom.id}
              instrument={chatRoom.modelType || 'general'}
            />
          </View>
        </KeyboardAvoidingView>
      ) : (
        <View style={styles.errorContainer}>
          <Text style={styles.errorText}>チャットルームが見つかりませんでした</Text>
          <TouchableOpacity style={styles.retryButton} onPress={() => {
            setRetryCount(0);
            loadChatRoom();
          }}>
            <Text style={styles.retryButtonText}>再試行</Text>
          </TouchableOpacity>
        </View>
<<<<<<< HEAD
        
        <ChatInput
          onSend={handleSend}
          isLoading={sending}
          disabled={false}
          placeholder="メッセージを入力..."
        />
      </KeyboardAvoidingView>
=======
      )}
>>>>>>> d91138ee
      
      {/* 編集モーダル */}
      <Modal
        visible={isEditModalVisible}
        transparent={true}
        animationType="fade"
        onRequestClose={() => setIsEditModalVisible(false)}
      >
        <View style={styles.modalBackground}>
          <View style={styles.modalContainer}>
            <Text style={styles.modalTitle}>チャットルーム情報の編集</Text>
            
            <Text style={styles.inputLabel}>タイトル</Text>
            <TextInput
              style={styles.input}
              value={newTitle}
              onChangeText={setNewTitle}
              placeholder="チャットルームのタイトル"
              placeholderTextColor="#9AA0A6"
              maxLength={50}
            />
            
            <Text style={styles.inputLabel}>トピック</Text>
            <TextInput
              style={styles.input}
              value={newTopic}
              onChangeText={setNewTopic}
              placeholder="チャットのトピック"
              placeholderTextColor="#9AA0A6"
              maxLength={30}
            />
            
            <View style={styles.modalButtonContainer}>
              <TouchableOpacity
                style={[styles.modalButton, styles.cancelModalButton]}
                onPress={() => setIsEditModalVisible(false)}
              >
                <Text style={styles.cancelModalButtonText}>キャンセル</Text>
              </TouchableOpacity>
              
              <TouchableOpacity
                style={[styles.modalButton, styles.confirmModalButton]}
                onPress={handleUpdateRoom}
                disabled={updating || !newTitle.trim() || !newTopic.trim()}
              >
                <Text style={styles.confirmModalButtonText}>更新</Text>
              </TouchableOpacity>
            </View>
          </View>
        </View>
      </Modal>
    </SafeAreaView>
  );
}

const styles = StyleSheet.create({
  safeArea: {
    flex: 1,
    backgroundColor: '#f7f8fc',
  },
  container: {
    flex: 1,
  },
  headerTitle: {
    fontSize: 18,
    fontWeight: '600',
  },
  backButton: {
    padding: 8,
  },
  loadingContainer: {
    flex: 1,
    justifyContent: 'center',
    alignItems: 'center',
  },
  loadingText: {
    marginTop: 10,
    fontSize: 16,
    color: '#666',
  },
  messagesContainer: {
    flex: 1,
  },
  messagesContent: {
    padding: 16,
  },
  messageContainer: {
    marginVertical: 6,
    flexDirection: 'row',
  },
  userMessageContainer: {
    justifyContent: 'flex-end',
  },
  aiMessageContainer: {
    justifyContent: 'flex-start',
  },
  messageBubble: {
    maxWidth: '80%',
    padding: 12,
    borderRadius: 16,
  },
  userMessageBubble: {
    backgroundColor: '#4285F4',
  },
  aiMessageBubble: {
    backgroundColor: '#FFFFFF',
    borderWidth: 1,
    borderColor: '#EFEFEF',
  },
  messageText: {
    fontSize: 16,
    color: '#333',
  },
  emptyContainer: {
    flex: 1,
    justifyContent: 'center',
    alignItems: 'center',
    height: 200,
  },
  emptyText: {
    color: '#888',
    fontSize: 16,
    textAlign: 'center',
  },
  modalBackground: {
    flex: 1,
    backgroundColor: 'rgba(0, 0, 0, 0.5)',
    justifyContent: 'center',
    alignItems: 'center',
  },
  modalContainer: {
    width: '85%',
    backgroundColor: 'white',
    borderRadius: 16,
    padding: 24,
    elevation: 5,
    shadowColor: '#000',
    shadowOffset: { width: 0, height: 2 },
    shadowOpacity: 0.25,
    shadowRadius: 3.84,
  },
  modalTitle: {
    fontSize: 18,
    fontWeight: '700',
    color: '#202124',
    marginBottom: 24,
    textAlign: 'center',
    fontFamily: Platform.OS === 'ios' ? 'Hiragino Sans' : 'Roboto',
  },
  inputLabel: {
    fontSize: 14,
    fontWeight: '600',
    color: '#5F6368',
    marginBottom: 8,
    fontFamily: Platform.OS === 'ios' ? 'Hiragino Sans' : 'Roboto',
  },
  input: {
    width: '100%',
    height: 50,
    borderWidth: 1,
    borderColor: '#DADCE0',
    borderRadius: 8,
    paddingHorizontal: 16,
    fontSize: 16,
    color: '#202124',
    marginBottom: 16,
    fontFamily: Platform.OS === 'ios' ? 'Hiragino Sans' : 'Roboto',
  },
  modalButtonContainer: {
    flexDirection: 'row',
    justifyContent: 'space-between',
    width: '100%',
    marginTop: 16,
  },
  modalButton: {
    paddingVertical: 12,
    paddingHorizontal: 20,
    borderRadius: 8,
    minWidth: 100,
    alignItems: 'center',
  },
  cancelModalButton: {
    backgroundColor: '#F1F3F4',
  },
  confirmModalButton: {
    backgroundColor: '#4285F4',
  },
  cancelModalButtonText: {
    color: '#5F6368',
    fontWeight: '600',
    fontSize: 15,
    fontFamily: Platform.OS === 'ios' ? 'Hiragino Sans' : 'Roboto',
  },
  confirmModalButtonText: {
    color: '#FFFFFF',
    fontWeight: '600',
    fontSize: 15,
    fontFamily: Platform.OS === 'ios' ? 'Hiragino Sans' : 'Roboto',
  },
  errorContainer: {
    flex: 1,
    justifyContent: 'center',
    alignItems: 'center',
    padding: 20,
  },
  errorText: {
    fontSize: 16,
    color: '#EA4335',
    textAlign: 'center',
    marginBottom: 20,
  },
  retryButton: {
    paddingVertical: 10,
    paddingHorizontal: 20,
    backgroundColor: '#4285F4',
    borderRadius: 8,
  },
  retryButtonText: {
    color: '#FFFFFF',
    fontSize: 16,
    fontWeight: '500',
  },
  loadingMoreContainer: {
    flexDirection: 'row',
    justifyContent: 'center',
    alignItems: 'center',
    padding: 10,
  },
  loadingMoreText: {
    marginLeft: 10,
    fontSize: 16,
    color: '#4285F4',
  },
  inputContainer: {
    padding: 16,
  },
  messageWrapper: {
    marginVertical: 6,
    flexDirection: 'row',
  },
  userMessage: {
    justifyContent: 'flex-end',
  },
  aiMessage: {
    justifyContent: 'flex-start',
  },
  userBubble: {
    backgroundColor: '#4285F4',
  },
  aiBubble: {
    backgroundColor: '#FFFFFF',
    borderWidth: 1,
    borderColor: '#EFEFEF',
  },
  userText: {
    color: '#FFFFFF',
  },
  aiText: {
    color: '#333333',
  },
});<|MERGE_RESOLUTION|>--- conflicted
+++ resolved
@@ -16,24 +16,14 @@
 } from 'react-native';
 import { Stack, useLocalSearchParams, useRouter } from 'expo-router';
 import { Ionicons, MaterialIcons } from '@expo/vector-icons';
-<<<<<<< HEAD
-import { getChatRoomById, updateChatRoomMessages, updateChatRoom } from './services/chatRoomService';
+import { getChatRoomById, updateChatRoomMessages, updateChatRoom, ChatRoom, ChatMessage } from './services/chatRoomService';
 import { sendMessageToLessonAI, sendMessageToLessonAIHttp } from './services/lessonAIService';
-import { ChatRoom, ChatMessage } from './types/chatRoom';
-=======
-import { getChatRoomById, updateChatRoomMessages, updateChatRoom, ChatRoom, ChatMessage } from './services/chatRoomService';
-import { sendMessageToLessonAI } from './services/lessonAIService';
->>>>>>> d91138ee
 import { useAuthStore } from './store/auth';
 import { StatusBar } from 'expo-status-bar';
 import { Timestamp } from 'firebase/firestore';
 import ChatsHeader from './components/ui/ChatsHeader';
-<<<<<<< HEAD
-import ChatInput from './features/chat/components/ChatInput';
-=======
 import { ChatInput } from './features/chat/components/ChatInput';
 import { useFocusEffect } from 'expo-router';
->>>>>>> d91138ee
 
 // チャットルーム画面のメインコンポーネント
 export default function ChatRoomScreen() {
@@ -46,12 +36,9 @@
   const [sending, setSending] = useState(false);
   const [hasMoreMessages, setHasMoreMessages] = useState(true);
   const flatListRef = useRef<FlatList>(null);
-<<<<<<< HEAD
   const [useHttpDirect, setUseHttpDirect] = useState(false);
-=======
   const [retryCount, setRetryCount] = useState(0);
   const [error, setError] = useState<string | null>(null);
->>>>>>> d91138ee
   
   // 編集用の状態
   const [isEditModalVisible, setIsEditModalVisible] = useState(false);
@@ -253,19 +240,17 @@
     }
   };
 
-  // メッセージ送信ハンドラ
-  const handleSend = async (text: string, httpDirect: boolean = false) => {
-    if (!text.trim() || sending || !chatRoom) return;
-    
-    setSending(true);
+  // メッセージを送信する
+  const handleSend = async () => {
+    if (!message.trim() || !chatRoom || !user || sending) return;
     
     try {
-      console.log('メッセージ送信開始:', text.substring(0, 20) + (text.length > 20 ? '...' : ''));
+      setSending(true);
       
       // ユーザーメッセージの作成
       const userMessage: ChatMessage = {
         id: `user-${Date.now()}`,
-        content: text,
+        content: message,
         sender: 'user',
         timestamp: Timestamp.now()
       };
@@ -277,176 +262,82 @@
       ];
       
       // ローカルでの状態更新
-      setChatRoom(prev => {
-        if (!prev) return prev;
-        return {
-          ...prev,
-          messages: updatedMessages
-        };
+      setChatRoom({
+        ...chatRoom,
+        messages: updatedMessages
       });
       
-      // HTTPダイレクト設定を更新
-      setUseHttpDirect(httpDirect);
+      // メッセージ入力をクリア
+      setMessage('');
       
       // メッセージを送信してAIの応答を取得
       console.log('AIにメッセージを送信:', {
-        message: text,
+        message: message.trim(),
         conversationId: chatRoom.conversationId || '(新規)',
         modelType: chatRoom.modelType || 'default',
         roomId: chatRoom.id,
         isTestMode: false,
-        useHttpDirect: httpDirect
+        useHttpDirect
       });
-
-      // キャッチできるようにtryブロックを追加
-      try {
-        let aiResponse;
-        
-        // isTestModeはfalseに設定
-        const isTestMode = false;
-        
-        if (httpDirect) {
-          console.log('HTTP直接呼び出し方式でメッセージを送信');
-          try {
-            aiResponse = await sendMessageToLessonAIHttp(
-              text, 
-              chatRoom.conversationId || '',
-              chatRoom.modelType || 'standard',
-              chatRoom.id,
-              isTestMode
-            );
-          } catch (httpError: any) {
-            console.error('HTTP直接呼び出しエラー詳細:', {
-              message: httpError.message,
-              code: httpError.code,
-              details: httpError.details,
-              stack: httpError.stack?.split('\n').slice(0, 3).join('\n')
-            });
-            throw httpError;
-          }
-        } else {
-          console.log('SDK経由でメッセージを送信');
-          try {
-            aiResponse = await sendMessageToLessonAI(
-              text, 
-              chatRoom.conversationId || '',
-              chatRoom.modelType || 'standard',
-              chatRoom.id,
-              isTestMode
-            );
-          } catch (sdkError: any) {
-            console.error('SDK呼び出しエラー詳細:', {
-              message: sdkError.message,
-              code: sdkError.code,
-              details: sdkError.details,
-              stack: sdkError.stack?.split('\n').slice(0, 3).join('\n')
-            });
-            throw sdkError;
-          }
-        }
-        
-        console.log('AI応答結果:', aiResponse);
-        
-        // AIからの応答があるか確認
-        if (!aiResponse || !aiResponse.answer) {
-          throw new Error('AIからの有効な応答がありませんでした');
-        }
-      
-        // AIのメッセージを作成
-        const aiMessage: ChatMessage = {
-          id: `ai-${Date.now()}`,
-          content: aiResponse.answer,
-          sender: 'assistant',
-          timestamp: Timestamp.now()
-        };
-        
-        // 新しいメッセージ配列を作成（AIの応答を含む）
-        const messagesWithAiResponse = [
-          ...updatedMessages,
-          aiMessage
-        ];
-        
-        // Firestoreを更新
-        await updateChatRoomMessages(chatRoom.id, messagesWithAiResponse, aiResponse.conversationId);
-        
-        // 会話IDが返ってきた場合は保存
-        if (aiResponse.conversationId && aiResponse.conversationId !== chatRoom.conversationId) {
-          await updateChatRoom(chatRoom.id, {
-            conversationId: aiResponse.conversationId
-          });
-          
-          // ローカル状態も更新
-          setChatRoom(prev => {
-            if (!prev) return prev;
-            return {
-              ...prev,
-              conversationId: aiResponse.conversationId,
-              messages: messagesWithAiResponse
-            };
-          });
-        } else {
-          // 会話IDの更新がない場合はメッセージだけ更新
-          setChatRoom(prev => {
-            if (!prev) return prev;
-            return {
-              ...prev,
-              messages: messagesWithAiResponse
-            };
-          });
-        }
-      } catch (apiError: any) {
-        console.error('AI API呼び出しエラー:', apiError);
-        
-        // エラーメッセージをユーザーに表示
-        Alert.alert(
-          'エラー',
-          `メッセージの送信に失敗しました: ${apiError.message || '不明なエラー'}`,
-          [
-            { 
-              text: 'OK', 
-              style: 'cancel' 
-            },
-            {
-              text: 'ログを表示',
-              onPress: () => {
-                console.log('詳細エラー情報:', apiError);
-                Alert.alert(
-                  'デバッグ情報',
-                  `エラータイプ: ${apiError.code || 'なし'}\n` +
-                  `詳細: ${JSON.stringify(apiError.details || {})}\n` +
-                  `時刻: ${new Date().toLocaleTimeString()}`
-                );
-              }
-            }
-          ]
+      
+      // HTTP直接呼び出しかFirebase Functions経由かを選択
+      let aiResponse;
+      if (useHttpDirect) {
+        aiResponse = await sendMessageToLessonAIHttp(
+          message.trim(), 
+          chatRoom.conversationId,
+          chatRoom.modelType,
+          chatRoom.id,
+          false  // isTestMode
         );
-        
-        // エラーメッセージをチャットに表示
-        const errorMessage: ChatMessage = {
-          id: `error-${Date.now()}`,
-          content: `エラー: ${apiError.message || 'AIからの応答を取得できませんでした'}`,
-          sender: 'system',
-          timestamp: Timestamp.now()
-        };
-        
-        // エラーメッセージを含む新しいメッセージ配列
-        const messagesWithError = [
-          ...updatedMessages,
-          errorMessage
-        ];
-        
-        // Firestoreを更新
-        await updateChatRoomMessages(chatRoom.id, messagesWithError);
-        
-        // ローカル状態も更新
-        setChatRoom(prev => {
-          if (!prev) return prev;
-          return {
-            ...prev,
-            messages: messagesWithError
-          };
-        });
+      } else {
+        aiResponse = await sendMessageToLessonAI(
+          message.trim(), 
+          chatRoom.conversationId,
+          chatRoom.modelType,
+          chatRoom.id,
+          false  // isTestMode
+        );
       }
+      
+      console.log('AI応答結果:', aiResponse);
+      
+      if (!aiResponse || !aiResponse.success) {
+        console.error('AI応答エラー:', aiResponse);
+        throw new Error(aiResponse?.message || 'AIからの応答の取得に失敗しました');
+      }
+      
+      // AI応答メッセージの作成
+      const aiMessage: ChatMessage = {
+        id: `ai-${Date.now()}`,
+        content: aiResponse.answer,
+        sender: 'ai',
+        timestamp: Timestamp.now()
+      };
+      
+      // 新しいメッセージ配列を作成
+      const finalMessages = [
+        ...updatedMessages,
+        aiMessage
+      ];
+      
+      // 会話ID更新
+      const updatedChatRoom = {
+        ...chatRoom,
+        messages: finalMessages,
+        conversationId: aiResponse.conversationId || chatRoom.conversationId
+      };
+      
+      // ローカルの状態を更新
+      setChatRoom(updatedChatRoom);
+      
+      // Firestoreに保存
+      await updateChatRoomMessages(chatRoom.id, [userMessage, aiMessage]);
+      
+      // 少し遅延させてからスクロールダウン
+      setTimeout(() => {
+        scrollToBottom();
+      }, 100);
     } catch (error) {
       console.error('メッセージ送信エラー:', error);
       Alert.alert('エラー', 'メッセージの送信に失敗しました');
@@ -510,95 +401,51 @@
         onEditPress={handleOpenEditModal}
       />
       
-      {loading ? (
-        <View style={styles.loadingContainer}>
-          <ActivityIndicator size="large" color="#4285F4" />
-          <Text style={styles.loadingText}>チャットルームを読み込み中...</Text>
-        </View>
-      ) : error ? (
-        <View style={styles.errorContainer}>
-          <Text style={styles.errorText}>{error}</Text>
-          <TouchableOpacity style={styles.retryButton} onPress={() => {
-            setRetryCount(0);
-            loadChatRoom();
-          }}>
-            <Text style={styles.retryButtonText}>再試行</Text>
-          </TouchableOpacity>
-        </View>
-      ) : chatRoom ? (
-        <KeyboardAvoidingView
-          behavior={Platform.OS === 'ios' ? 'padding' : 'height'}
-          style={{ flex: 1 }}
-          keyboardVerticalOffset={Platform.OS === 'ios' ? 90 : 0}
-        >
-          <FlatList
-            ref={flatListRef}
-            data={chatRoom.messages || []}
-            keyExtractor={(item) => item.id}
-            contentContainerStyle={styles.messagesContainer}
-            renderItem={({ item }) => (
-              <View style={[
-                styles.messageWrapper,
-                item.sender === 'user' ? styles.userMessage : styles.aiMessage
-              ]}>
-                <View style={[
-                  styles.messageBubble,
-                  item.sender === 'user' ? styles.userBubble : styles.aiBubble
-                ]}>
-                  <Text style={[
-                    styles.messageText,
-                    item.sender === 'user' ? styles.userText : styles.aiText
-                  ]}>
-                    {item.content}
-                  </Text>
-                </View>
-              </View>
+      <KeyboardAvoidingView
+        style={styles.container}
+        behavior={Platform.OS === 'ios' ? 'padding' : undefined}
+        keyboardVerticalOffset={Platform.OS === 'ios' ? 90 : 0}
+      >
+        {error ? (
+          <View style={styles.errorContainer}>
+            <Text style={styles.errorText}>{error}</Text>
+            <TouchableOpacity 
+              style={styles.retryButton} 
+              onPress={() => {
+                setRetryCount(0);
+                loadChatRoom();
+              }}
+            >
+              <Text style={styles.retryButtonText}>再試行</Text>
+            </TouchableOpacity>
+          </View>
+        ) : (
+          <View style={styles.messagesContainer}>
+            {chatRoom?.messages?.length ? (
+              <FlatList
+                ref={flatListRef}
+                data={chatRoom.messages}
+                renderItem={renderItem}
+                keyExtractor={(item) => item.id}
+                contentContainerStyle={styles.messagesContent}
+                onContentSizeChange={scrollToBottom}
+                onLayout={scrollToBottom}
+              />
+            ) : (
+              renderEmptyMessages()
             )}
-            onEndReached={() => {
-              // 必要に応じて過去のメッセージをロード
-            }}
-            onEndReachedThreshold={0.1}
-            ListFooterComponent={sending ? (
-              <View style={styles.loadingMoreContainer}>
-                <ActivityIndicator size="small" color="#4285F4" />
-                <Text style={styles.loadingMoreText}>送信中...</Text>
-              </View>
-            ) : null}
-          />
-          
-          <View style={styles.inputContainer}>
-            <ChatInput
-              message={message}
-              onChangeMessage={setMessage}
-              onSend={handleSend}
-              sending={sending}
-              roomId={chatRoom.id}
-              instrument={chatRoom.modelType || 'general'}
-            />
           </View>
-        </KeyboardAvoidingView>
-      ) : (
-        <View style={styles.errorContainer}>
-          <Text style={styles.errorText}>チャットルームが見つかりませんでした</Text>
-          <TouchableOpacity style={styles.retryButton} onPress={() => {
-            setRetryCount(0);
-            loadChatRoom();
-          }}>
-            <Text style={styles.retryButtonText}>再試行</Text>
-          </TouchableOpacity>
-        </View>
-<<<<<<< HEAD
+        )}
         
         <ChatInput
+          message={message}
+          onChangeMessage={setMessage}
           onSend={handleSend}
-          isLoading={sending}
-          disabled={false}
-          placeholder="メッセージを入力..."
+          sending={sending}
+          roomId={chatRoom?.id || ""}
+          instrument={chatRoom?.modelType || ""}
         />
       </KeyboardAvoidingView>
-=======
-      )}
->>>>>>> d91138ee
       
       {/* 編集モーダル */}
       <Modal
