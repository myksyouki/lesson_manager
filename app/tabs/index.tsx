--- conflicted
+++ resolved
@@ -728,15 +728,12 @@
                           <Text style={styles.practiceMenuLabel}>{menu.difficulty}</Text>
                           <Text style={styles.practiceMenuLabel}>{menu.duration}分</Text>
                         </View>
-<<<<<<< HEAD
                         {/* タグ */}
                         <View style={styles.practiceMenuTags}>
                           {menu.tags.map((tag, index) => (
                             <Text key={`tag-${tag}-${index}`} style={styles.practiceMenuTag}>{tag}</Text>
                           ))}
                         </View>
-=======
->>>>>>> 4cbd62c4
                         {/* 説明 */}
                         <Text style={styles.practiceMenuDescription}>{menu.description}</Text>
                         {/* ステップリスト */}
@@ -1308,4 +1305,18 @@
     fontWeight: '600',
     textAlign: 'center',
   },
+  practiceMenuTags: {
+    flexDirection: 'row',
+    gap: 8,
+    marginBottom: 6,
+  },
+  practiceMenuTag: {
+    backgroundColor: '#F0EDFF',
+    color: '#7C4DFF',
+    fontWeight: '600',
+    fontSize: 13,
+    borderRadius: 8,
+    paddingHorizontal: 10,
+    paddingVertical: 2,
+  },
 });